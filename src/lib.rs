// Copyright 2015 Nicholas Bishop
//
// Licensed under the Apache License, Version 2.0 (the "License");
// you may not use this file except in compliance with the License.
// You may obtain a copy of the License at
//
//     http://www.apache.org/licenses/LICENSE-2.0
//
// Unless required by applicable law or agreed to in writing, software
// distributed under the License is distributed on an "AS IS" BASIS,
// WITHOUT WARRANTIES OR CONDITIONS OF ANY KIND, either express or implied.
// See the License for the specific language governing permissions and
// limitations under the License.

//! Vec2D is a very simple 2D container for storing rectangular data

#![deny(missing_docs)]

/// 2D coordinate
#[derive(Clone, Copy, Debug, Eq, PartialEq)]
pub struct Coord {
    /// X component
    pub x: usize,

    /// Y component
    pub y: usize,
}

/// Rectangle defined by inclusive minimum and maximum coordinates
#[derive(Clone, Copy, Eq, Debug, PartialEq)]
pub struct Rect {
    /// Minimum coordinate (inclusive)
    min_coord: Coord,

    /// Maximum coordinate (inclusive)
    max_coord: Coord,
}

/// Rectangle dimensions
#[derive(Clone, Copy, Debug, Eq, PartialEq)]
pub struct Size {
    /// Width of rectangle
    pub width: usize,
    /// Height of rectangle
    pub height: usize,
}

/// Container for 2D data
#[derive(Clone, Debug)]
pub struct Vec2D<T> {
    elems: Vec<T>,
    size: Size,
}

/// Iterator over a rectangle within a Vec2D
pub struct RectIter<'a, Elem: 'a> {
    grid: std::marker::PhantomData<&'a Vec2D<Elem>>,

    rect: Rect,
    cur_elem: *const Elem,
    cur_coord: Coord,
    stride: isize,
}

/// Mutable iterator over a rectangle within a Vec2D
pub struct RectIterMut<'a, Elem: 'a> {
    grid: std::marker::PhantomData<&'a mut Vec2D<Elem>>,

    rect: Rect,
    cur_elem: *mut Elem,
    cur_coord: Coord,
    stride: isize,
}

impl Coord {
    /// Create a coordinate at (x, y)
    pub fn new(x: usize, y: usize) -> Coord {
<<<<<<< HEAD
        Coord { x: x, y: y }
=======
        Coord { x, y }
>>>>>>> d8149ebf
    }
}

impl std::ops::Add for Coord {
    type Output = Coord;

    fn add(self, other: Coord) -> Coord {
        Coord::new(self.x + other.x, self.y + other.y)
    }
}

impl Rect {
    /// Calculate rectangle width
    pub fn width(&self) -> usize {
        self.max_coord.x - self.min_coord.x + 1
    }

    /// Calculate rectangle height
    pub fn height(&self) -> usize {
        self.max_coord.y - self.min_coord.y + 1
    }

    /// Calculate rectangle size
    pub fn size(&self) -> Size {
        Size::new(self.width(), self.height())
    }

    /// Return true if the coordinate is between `min_coord` and
    /// `max_coord` (inclusive).
    pub fn contains_coord(&self, coord: Coord) -> bool {
        (coord.x >= self.min_coord.x
            && coord.x <= self.max_coord.x
            && coord.y >= self.min_coord.y
            && coord.y <= self.max_coord.y)
    }
}

impl Size {
    /// Create a 2D size of (width, height)
    pub fn new(width: usize, height: usize) -> Size {
<<<<<<< HEAD
        Size {
            width: width,
            height: height,
        }
=======
        Size { width, height }
>>>>>>> d8149ebf
    }

    /// width * height
    pub fn area(&self) -> usize {
        self.width * self.height
    }

    /// Return true if the coordinate fits within self's width and
    /// height, false otherwise.
    pub fn contains_coord(&self, coord: Coord) -> bool {
        coord.x < self.width && coord.y < self.height
    }

    /// Create a rectangle starting at (0, 0) with `self`'s size.
    pub fn rect(&self) -> Rect {
        Rect {
            min_coord: Coord::new(0, 0),
            max_coord: Coord::new(self.width - 1, self.height - 1),
        }
    }
}

impl<Elem: Clone> Vec2D<Elem> {
    /// Create a Vec2D with the given `size`. All elements are
    /// initialized as copies of the `example` element.
    ///
    /// ```
    /// # use vec2d::{Vec2D, Size};
    /// let vector = Vec2D::from_example(Size::new(10, 10), &42);
    /// for (_coord, &item) in vector.iter() {
    ///     assert_eq!(item, 42);
    /// }
    /// ```
    pub fn from_example(size: Size, example: &Elem) -> Vec2D<Elem> {
        Vec2D {
<<<<<<< HEAD
            elems: vec![example.clone(); size.area()],
            size: size,
=======
            elems: vec![*example; size.area()],
            size,
>>>>>>> d8149ebf
        }
    }

    /// Resize in-place so that `size()` is equal to `new_size`
    pub fn resize(&mut self, new_size: Size, value: Elem) {
        self.elems.resize(new_size.area(), value);
        self.size = new_size;
    }
}

impl<Elem> Vec2D<Elem> {
    /// Create a Vec2D with the given `size`. The contents are set to
    /// `src`. None is returned if the `size` does not match the
    /// length of `src`.
    pub fn from_vec(size: Size, src: Vec<Elem>) -> Option<Vec2D<Elem>> {
        if size.area() == src.len() {
<<<<<<< HEAD
            Some(Vec2D {
                elems: src,
                size: size,
            })
=======
            Some(Vec2D { elems: src, size })
>>>>>>> d8149ebf
        } else {
            None
        }
    }

    /// Returns element at the given coord or `None` if the coord is
    /// outside the Vec2D
    ///
    /// # Example
    ///
    /// ```
    /// # extern crate vec2d; use vec2d::*;
    /// # fn main () {
    /// let v = Vec2D::from_vec (
    ///   Size { width: 3, height: 3 },
    ///   vec!['a','b','c','d','e','f','g','h','i']
    /// ).unwrap();
    /// assert_eq!(v.get (Coord { x: 1, y: 0 }), Some(&'b'));
    /// assert_eq!(v.get (Coord { x: 1, y: 2 }), Some(&'h'));
    /// assert_eq!(v.get (Coord { x: 3, y: 0 }), None);
    /// # }
    /// ```
    pub fn get(&self, coord: Coord) -> Option<&Elem> {
        if self.size.contains_coord(coord) {
            // column major coords
            let i = coord.y * self.size.width + coord.x;
            return Some(&self.elems[i]);
        }
        None
    }

    /// Returns a mutable reference to the element at the given coord or
    /// `None` if the coord is outside the Vec2D
    ///
    /// # Example
    ///
    /// ```
    /// # extern crate vec2d; use vec2d::*;
    /// # fn main () {
    /// let mut v = Vec2D::from_vec (
    ///   Size { width: 3, height: 3 },
    ///   vec!['a','b','c','d','e','f','g','h','i']
    /// ).unwrap();
    /// assert_eq!(v.get_mut (Coord { x: 1, y: 0 }), Some(&mut 'b'));
    /// assert_eq!(v.get_mut (Coord { x: 1, y: 2 }), Some(&mut 'h'));
    /// assert_eq!(v.get_mut (Coord { x: 3, y: 0 }), None);
    /// # }
    /// ```
    pub fn get_mut(&mut self, coord: Coord) -> Option<&mut Elem> {
        if self.size.contains_coord(coord) {
            // column major coords
            let i = coord.y * self.size.width + coord.x;
            return Some(&mut self.elems[i]);
        }
        None
    }

    /// Shortcut for self.size.rect()
    pub fn rect(&self) -> Rect {
        self.size.rect()
    }

<<<<<<< HEAD
=======
    /// Resize in-place so that `size()` is equal to `new_size`
    pub fn resize(&mut self, new_size: Size, value: Elem) {
        self.elems.resize(new_size.area(), value);
        self.size = new_size;
    }

>>>>>>> d8149ebf
    /// Width and height
    pub fn size(&self) -> Size {
        self.size
    }

    fn stride(&self, rect: &Rect) -> isize {
        (self.size.width + 1 - rect.width()) as isize
    }

    /// Calculate pointer offset for `start` element.
    fn start_offset(&self, start: Coord) -> isize {
        debug_assert_eq!(self.size.contains_coord(start), true);
        (start.y * self.size.width + start.x) as isize
    }

    /// Iterator over the entire Vec2D.
    pub fn iter(&self) -> RectIter<Elem> {
        self.rect_iter(self.size.rect()).unwrap()
    }

    /// Create an iterator over a rectangular region of the
    /// Vec2D. None is returned if the given `rect` does not fit
    /// entirely within the Vec2D.
    pub fn rect_iter(&self, rect: Rect) -> Option<RectIter<Elem>> {
        self.rect_iter_at(rect, rect.min_coord)
    }

    /// Create an iterator over a rectangular region of the Vec2D with
    /// the `start` coord. None is returned if the given `rect` does
    /// not fit entirely within the Vec2D or if the `start` coord is
    /// not within `rect`.
<<<<<<< HEAD
    pub fn rect_iter_at<'a>(&'a self, rect: Rect, start: Coord) -> Option<RectIter<'a, Elem>> {
=======
    pub fn rect_iter_at(&self, rect: Rect, start: Coord) -> Option<RectIter<Elem>> {
>>>>>>> d8149ebf
        if self.size.contains_coord(rect.max_coord) && rect.contains_coord(start) {
            Some(RectIter {
                grid: std::marker::PhantomData,
                stride: self.stride(&rect),
                cur_elem: unsafe { self.elems.as_ptr().offset(self.start_offset(start)) },
<<<<<<< HEAD
                rect: rect,
=======
                rect,
>>>>>>> d8149ebf
                cur_coord: start,
            })
        } else {
            None
        }
    }

    /// Mutable iterater over the entire Vec2D.
    pub fn iter_mut(&mut self) -> RectIterMut<Elem> {
        let rect = self.size.rect();
        self.rect_iter_mut(rect).unwrap()
    }

    /// Create a mutable iterator over a rectangular region of the
    /// Vec2D. None is returned if the given `rect` does not fit
    /// entirely within the Vec2D.
    pub fn rect_iter_mut(&mut self, rect: Rect) -> Option<RectIterMut<Elem>> {
        self.rect_iter_mut_at(rect, rect.min_coord)
    }

    /// Create a mutable iterator over a rectangular region of the
    /// Vec2D with the `start` coord. None is returned if the given
    /// `rect` does not fit entirely within the Vec2D or if the
    /// `start` coord is not within `rect`.
<<<<<<< HEAD
    pub fn rect_iter_mut_at<'a>(
        &'a mut self,
        rect: Rect,
        start: Coord,
    ) -> Option<RectIterMut<'a, Elem>> {
=======
    pub fn rect_iter_mut_at(&mut self, rect: Rect, start: Coord) -> Option<RectIterMut<Elem>> {
>>>>>>> d8149ebf
        if self.size.contains_coord(rect.max_coord) && rect.contains_coord(start) {
            Some(RectIterMut {
                grid: std::marker::PhantomData,
                stride: self.stride(&rect),
                cur_elem: unsafe { self.elems.as_mut_ptr().offset(self.start_offset(start)) },
<<<<<<< HEAD
                rect: rect,
=======
                rect,
>>>>>>> d8149ebf
                cur_coord: start,
            })
        } else {
            None
        }
    }
}

impl<'a, Elem> Iterator for RectIter<'a, Elem> {
    type Item = (Coord, &'a Elem);

    fn next(&mut self) -> Option<Self::Item> {
        if self.cur_coord.y <= self.rect.max_coord.y {
            let result = (self.cur_coord, unsafe { &*self.cur_elem });

            self.cur_coord.x += 1;
            if self.cur_coord.x <= self.rect.max_coord.x {
                unsafe {
                    self.cur_elem = self.cur_elem.offset(1);
                }
            } else {
                self.cur_coord.x = self.rect.min_coord.x;
                self.cur_coord.y += 1;
                unsafe {
                    self.cur_elem = self.cur_elem.offset(self.stride);
                }
            }
            Some(result)
        } else {
            None
        }
    }
}

impl<'a, Elem> Iterator for RectIterMut<'a, Elem> {
    type Item = (Coord, &'a mut Elem);

    fn next(&mut self) -> Option<Self::Item> {
        if self.cur_coord.y <= self.rect.max_coord.y {
            let result = (self.cur_coord, unsafe { &mut *self.cur_elem });

            self.cur_coord.x += 1;
            if self.cur_coord.x <= self.rect.max_coord.x {
                unsafe {
                    self.cur_elem = self.cur_elem.offset(1);
                }
            } else {
                self.cur_coord.x = self.rect.min_coord.x;
                self.cur_coord.y += 1;
                unsafe {
                    self.cur_elem = self.cur_elem.offset(self.stride);
                }
            }
            Some(result)
        } else {
            None
        }
    }
}

impl Rect {
    /// Create a new Rect defined by inclusive minimum and maximum
    /// coordinates. If min_coord is greater than max_coord on either
    /// axis then None is returned.
    pub fn new(min_coord: Coord, max_coord: Coord) -> Option<Rect> {
        if min_coord.x <= max_coord.x && min_coord.y <= max_coord.y {
            Some(Rect {
<<<<<<< HEAD
                min_coord: min_coord,
                max_coord: max_coord,
=======
                min_coord,
                max_coord,
>>>>>>> d8149ebf
            })
        } else {
            None
        }
    }
}

#[cfg(test)]
mod test {
    use super::*;

    #[test]
    fn test_coord() {
        let coord = Coord::new(1, 2);
        assert_eq!(coord.x, 1);
        assert_eq!(coord.y, 2);
    }

    #[test]
    fn test_coord_add() {
        let a = Coord::new(1, 2);
        let b = Coord::new(5, 9);
        assert_eq!(a + b, Coord::new(6, 11));
    }

    #[test]
    fn test_rect() {
        let rect = Rect::new(Coord::new(1, 2), Coord::new(5, 3)).unwrap();
        assert_eq!(rect.width(), 5);
        assert_eq!(rect.height(), 2);

        assert_eq!(rect.width(), rect.size().width);
        assert_eq!(rect.height(), rect.size().height);

        assert_eq!(rect.contains_coord(Coord::new(0, 0)), false);
        assert_eq!(rect.contains_coord(Coord::new(4, 3)), true);
    }

    #[test]
    fn test_bad_rect() {
        assert_eq!(
            Rect::new(Coord::new(2, 1), Coord::new(1, 1)).is_none(),
            true
        );
        assert_eq!(
            Rect::new(Coord::new(1, 2), Coord::new(1, 1)).is_none(),
            true
        );
    }

    #[test]
    fn test_size() {
        let size = Size::new(3, 2);
        assert_eq!(size.width, 3);
        assert_eq!(size.height, 2);

        assert_eq!(size.area(), 6);

        assert_eq!(size.contains_coord(Coord::new(1, 1)), true);
        assert_eq!(size.contains_coord(Coord::new(4, 1)), false);
        assert_eq!(size.contains_coord(Coord::new(1, 3)), false);

        let rect = size.rect();
        assert_eq!(rect.min_coord, Coord::new(0, 0));
        assert_eq!(rect.max_coord, Coord::new(2, 1));
    }

    #[test]
    fn test_rect_iter_mut() {
        let elems = vec![1, 2, 3, 4];
        let mut grid = Vec2D::from_vec(Size::new(2, 2), elems).unwrap();
        let rect = Rect::new(Coord::new(0, 0), Coord::new(1, 1)).unwrap();

        let mut actual_coords = Vec::new();
        for (coord, elem) in grid.rect_iter_mut(rect).unwrap() {
            *elem = -(*elem);
            actual_coords.push((coord.x, coord.y));
        }
        assert_eq!(actual_coords, [(0, 0), (1, 0), (0, 1), (1, 1)]);
        assert_eq!(grid.elems, [-1, -2, -3, -4]);
    }

    #[test]
    fn test_two_iterators() {
        let size = Size::new(2, 1);
        let v = Vec2D::from_vec(size, vec![0, 1]).unwrap();

        let iter1 = v.rect_iter(size.rect()).unwrap();
        let iter2 = v.rect_iter(size.rect()).unwrap();

        for ((coord1, elem1), (coord2, elem2)) in iter1.zip(iter2) {
            assert_eq!(coord1, coord2);
            assert_eq!(elem1, elem2);
        }
    }

    #[test]
    fn test_rect_iter_at() {
        let size = Size::new(1, 2);
        let v = Vec2D::from_vec(size, vec![0, 1]).unwrap();

        let start = Coord::new(0, 1);
        let mut iter = v.rect_iter_at(size.rect(), start).unwrap();
        let (coord, elem) = iter.next().unwrap();
        assert_eq!((coord, *elem), (start, 1));
        assert_eq!(iter.next().is_none(), true);
    }
}<|MERGE_RESOLUTION|>--- conflicted
+++ resolved
@@ -75,11 +75,7 @@
 impl Coord {
     /// Create a coordinate at (x, y)
     pub fn new(x: usize, y: usize) -> Coord {
-<<<<<<< HEAD
-        Coord { x: x, y: y }
-=======
         Coord { x, y }
->>>>>>> d8149ebf
     }
 }
 
@@ -120,14 +116,7 @@
 impl Size {
     /// Create a 2D size of (width, height)
     pub fn new(width: usize, height: usize) -> Size {
-<<<<<<< HEAD
-        Size {
-            width: width,
-            height: height,
-        }
-=======
         Size { width, height }
->>>>>>> d8149ebf
     }
 
     /// width * height
@@ -163,13 +152,8 @@
     /// ```
     pub fn from_example(size: Size, example: &Elem) -> Vec2D<Elem> {
         Vec2D {
-<<<<<<< HEAD
             elems: vec![example.clone(); size.area()],
-            size: size,
-=======
-            elems: vec![*example; size.area()],
             size,
->>>>>>> d8149ebf
         }
     }
 
@@ -186,14 +170,7 @@
     /// length of `src`.
     pub fn from_vec(size: Size, src: Vec<Elem>) -> Option<Vec2D<Elem>> {
         if size.area() == src.len() {
-<<<<<<< HEAD
-            Some(Vec2D {
-                elems: src,
-                size: size,
-            })
-=======
             Some(Vec2D { elems: src, size })
->>>>>>> d8149ebf
         } else {
             None
         }
@@ -256,15 +233,6 @@
         self.size.rect()
     }
 
-<<<<<<< HEAD
-=======
-    /// Resize in-place so that `size()` is equal to `new_size`
-    pub fn resize(&mut self, new_size: Size, value: Elem) {
-        self.elems.resize(new_size.area(), value);
-        self.size = new_size;
-    }
-
->>>>>>> d8149ebf
     /// Width and height
     pub fn size(&self) -> Size {
         self.size
@@ -296,21 +264,13 @@
     /// the `start` coord. None is returned if the given `rect` does
     /// not fit entirely within the Vec2D or if the `start` coord is
     /// not within `rect`.
-<<<<<<< HEAD
-    pub fn rect_iter_at<'a>(&'a self, rect: Rect, start: Coord) -> Option<RectIter<'a, Elem>> {
-=======
     pub fn rect_iter_at(&self, rect: Rect, start: Coord) -> Option<RectIter<Elem>> {
->>>>>>> d8149ebf
         if self.size.contains_coord(rect.max_coord) && rect.contains_coord(start) {
             Some(RectIter {
                 grid: std::marker::PhantomData,
                 stride: self.stride(&rect),
                 cur_elem: unsafe { self.elems.as_ptr().offset(self.start_offset(start)) },
-<<<<<<< HEAD
-                rect: rect,
-=======
                 rect,
->>>>>>> d8149ebf
                 cur_coord: start,
             })
         } else {
@@ -335,25 +295,13 @@
     /// Vec2D with the `start` coord. None is returned if the given
     /// `rect` does not fit entirely within the Vec2D or if the
     /// `start` coord is not within `rect`.
-<<<<<<< HEAD
-    pub fn rect_iter_mut_at<'a>(
-        &'a mut self,
-        rect: Rect,
-        start: Coord,
-    ) -> Option<RectIterMut<'a, Elem>> {
-=======
     pub fn rect_iter_mut_at(&mut self, rect: Rect, start: Coord) -> Option<RectIterMut<Elem>> {
->>>>>>> d8149ebf
         if self.size.contains_coord(rect.max_coord) && rect.contains_coord(start) {
             Some(RectIterMut {
                 grid: std::marker::PhantomData,
                 stride: self.stride(&rect),
                 cur_elem: unsafe { self.elems.as_mut_ptr().offset(self.start_offset(start)) },
-<<<<<<< HEAD
-                rect: rect,
-=======
                 rect,
->>>>>>> d8149ebf
                 cur_coord: start,
             })
         } else {
@@ -421,13 +369,8 @@
     pub fn new(min_coord: Coord, max_coord: Coord) -> Option<Rect> {
         if min_coord.x <= max_coord.x && min_coord.y <= max_coord.y {
             Some(Rect {
-<<<<<<< HEAD
-                min_coord: min_coord,
-                max_coord: max_coord,
-=======
                 min_coord,
                 max_coord,
->>>>>>> d8149ebf
             })
         } else {
             None
